--- conflicted
+++ resolved
@@ -770,13 +770,8 @@
     """The ``fields_autoplaced`` is a flag that indicates that any PROPERTIES associated
        with the global label have been place automatically"""
 
-<<<<<<< HEAD
     uuid: Optional[str] = ""
     """The optional `uuid` defines the universally unique identifier"""
-=======
-    uuid: str = ""
-    """The ``uuid`` defines the universally unique identifier"""
->>>>>>> 8a84ad2c
 
     properties: List[Property] = field(default_factory=list)
     """The ``properties`` section defines a list of symbol properties of the schematic symbol"""
